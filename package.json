{
    "private": true,
    "type": "module",
    "scripts": {
        "dev": "vite",
        "build": "vite build",
        "format": "prettier --write \"resources/**/*.{blade.php,js,css,json}\" \"*.{js,json}\""
    },
    "devDependencies": {
        "@shufo/prettier-plugin-blade": "^1.16.1",
        "@tailwindcss/forms": "^0.5.10",
        "@tailwindcss/postcss": "^4.1.3",
        "@tailwindcss/typography": "^0.5.16",
        "autoprefixer": "^10.4.21",
        "axios": "^1.8.4",
        "chokidar": "^4.0.3",
        "concurrently": "^9.1.2",
        "laravel-echo": "^2.2.0",
        "laravel-vite-plugin": "^2.0.0",
        "postcss": "^8.5.3",
<<<<<<< HEAD
        "prettier": "^3.6.2",
        "prettier-plugin-tailwindcss": "^0.6.14",
=======
        "prettier": "^3.5.3",
        "prettier-plugin-tailwindcss": "^0.7.1",
>>>>>>> c6d3422d
        "pusher-js": "^8.4.0",
        "tailwindcss": "^4.1.3",
        "vite": "^7.0"
    },
    "dependencies": {
        "@alpinejs/collapse": "^3.14.9",
        "@alpinejs/focus": "^3.14.9",
        "@alpinejs/persist": "^3.14.9",
        "highlight.js": "^11.11.1",
        "jstz": "^2.1.1",
        "playwright": "^1.56.0"
    }
}<|MERGE_RESOLUTION|>--- conflicted
+++ resolved
@@ -3,11 +3,9 @@
     "type": "module",
     "scripts": {
         "dev": "vite",
-        "build": "vite build",
-        "format": "prettier --write \"resources/**/*.{blade.php,js,css,json}\" \"*.{js,json}\""
+        "build": "vite build"
     },
     "devDependencies": {
-        "@shufo/prettier-plugin-blade": "^1.16.1",
         "@tailwindcss/forms": "^0.5.10",
         "@tailwindcss/postcss": "^4.1.3",
         "@tailwindcss/typography": "^0.5.16",
@@ -18,13 +16,8 @@
         "laravel-echo": "^2.2.0",
         "laravel-vite-plugin": "^2.0.0",
         "postcss": "^8.5.3",
-<<<<<<< HEAD
-        "prettier": "^3.6.2",
-        "prettier-plugin-tailwindcss": "^0.6.14",
-=======
         "prettier": "^3.5.3",
         "prettier-plugin-tailwindcss": "^0.7.1",
->>>>>>> c6d3422d
         "pusher-js": "^8.4.0",
         "tailwindcss": "^4.1.3",
         "vite": "^7.0"
