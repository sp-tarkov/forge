--- conflicted
+++ resolved
@@ -8,7 +8,6 @@
 use Illuminate\Support\Facades\Hash;
 use Symfony\Component\HttpFoundation\Response;
 
-<<<<<<< HEAD
 describe('Auth User API', function (): void {
 
     it('retrieves basic user details for authenticated user', function (): void {
@@ -25,62 +24,6 @@
             ->assertJsonStructure([
                 'success',
                 'data' => [
-=======
-it('retrieves basic user details for authenticated user', function (): void {
-    $user = User::factory()->create([
-        'password' => Hash::make('password123'),
-        'email_verified_at' => now(),
-    ]);
-    $token = $user->createToken('test-token')->plainTextToken;
-
-    $response = $this->withToken($token)->getJson('/api/v0/auth/user');
-
-    $response
-        ->assertStatus(Response::HTTP_OK)
-        ->assertJsonStructure([
-            'success',
-            'data' => [
-                'id',
-                'name',
-                'email', // Included for self
-                'email_verified_at', // Included for self
-                'profile_photo_url',
-                'cover_photo_url',
-                'created_at',
-                'updated_at',
-                // 'role' should NOT be here by default
-            ],
-        ])
-        ->assertJsonFragment(['success' => true])
-        ->assertJsonPath('data.id', $user->id)
-        ->assertJsonPath('data.name', $user->name)
-        ->assertJsonPath('data.email', $user->email)
-        ->assertJsonMissingPath('data.role');
-});
-
-it('includes role when requested via include parameter', function (): void {
-    $role = UserRole::factory()->create(['name' => 'Tester']);
-    $user = User::factory()->create([
-        'password' => Hash::make('password123'),
-        'user_role_id' => $role->id, // Assign role
-    ]);
-    $token = $user->createToken('test-token')->plainTextToken;
-
-    $response = $this->withToken($token)->getJson('/api/v0/auth/user?include=role');
-
-    $response
-        ->assertStatus(Response::HTTP_OK)
-        ->assertJsonStructure([
-            'success',
-            'data' => [
-                'id',
-                'name',
-                'email',
-                'email_verified_at',
-                'profile_photo_url',
-                'cover_photo_url',
-                'role' => [
->>>>>>> 0904002c
                     'id',
                     'name',
                     'email', // Included for self
@@ -88,9 +31,9 @@
                     'profile_photo_url',
                     'cover_photo_url',
                     'created_at',
+                    'updated_at',
                     // 'role' should NOT be here by default
                 ],
-<<<<<<< HEAD
             ])
             ->assertJsonFragment(['success' => true])
             ->assertJsonPath('data.id', $user->id)
@@ -104,75 +47,7 @@
         $user = User::factory()->create([
             'password' => Hash::make('password123'),
             'user_role_id' => $role->id, // Assign role
-=======
-                'created_at',
-                'updated_at',
-            ],
-        ])
-        ->assertJsonPath('data.role.id', $role->id)
-        ->assertJsonPath('data.role.name', $role->name);
-});
-
-it('throws error on invalid include parameters', function (): void {
-    $role = UserRole::factory()->create(['name' => 'Tester']);
-    $user = User::factory()->create([
-        'password' => Hash::make('password123'),
-        'user_role_id' => $role->id,
-    ]);
-    $token = $user->createToken('test-token')->plainTextToken;
-
-    // Request includes 'role' (valid) and 'invalid_relation' (invalid)
-    $response = $this->withToken($token)->getJson('/api/v0/auth/user?include=role,invalid_relation');
-
-    $response
-        ->assertStatus(Response::HTTP_BAD_REQUEST)
-        ->assertJsonStructure([
-            'success',
-            'code',
-            'message',
-        ])
-        ->assertJsonPath('success', false);
-});
-
-it('should handle a null role gracefully when the role is requested', function (): void {
-    $user = User::factory()->create([
-        'password' => Hash::make('password123'),
-        'user_role_id' => null,
-    ]);
-    $token = $user->createToken('test-token')->plainTextToken;
-
-    // Request includes 'role'
-    $response = $this->withToken($token)->getJson('/api/v0/auth/user?include=role');
-
-    $response
-        ->assertStatus(Response::HTTP_OK)
-        ->assertJsonStructure([
-            'success',
-            'data' => [
-                'id',
-                'name',
-                'email',
-                'email_verified_at',
-                'profile_photo_url',
-                'cover_photo_url',
-                'role',
-                'created_at',
-                'updated_at',
-            ],
-        ])
-        ->assertJsonPath('data.role', null)
-        ->assertJsonMissingPath('data.role.id');
-});
-
-it('prevents unauthenticated users from accessing the user endpoint', function (): void {
-    $response = $this->getJson('/api/v0/auth/user');
-    $response
-        ->assertStatus(Response::HTTP_UNAUTHORIZED)
-        ->assertExactJson([
-            'success' => false,
-            'code' => ApiErrorCode::UNAUTHENTICATED->value,
-            'message' => 'Unauthenticated.',
->>>>>>> 0904002c
+            'email_verified_at' => now(),
         ]);
         $token = $user->createToken('test-token')->plainTextToken;
 
@@ -197,6 +72,7 @@
                         'color_class',
                     ],
                     'created_at',
+                    'updated_at',
                 ],
             ])
             ->assertJsonPath('data.role.id', $role->id)
@@ -247,6 +123,7 @@
                     'cover_photo_url',
                     'role',
                     'created_at',
+                    'updated_at',
                 ],
             ])
             ->assertJsonPath('data.role', null)
