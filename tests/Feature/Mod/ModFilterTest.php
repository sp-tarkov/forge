<?php

declare(strict_types=1);

use App\Http\Filters\ModFilter;
use App\Models\Mod;
use App\Models\ModVersion;
use App\Models\SptVersion;
use App\Models\User;
use App\Models\UserRole;
use Illuminate\Foundation\Testing\RefreshDatabase;

uses(RefreshDatabase::class);

describe('SPT version filtering', function (): void {
    it('filters mods by a single SPT version', function (): void {
        $sptVersion1 = SptVersion::factory()->create(['version' => '1.0.0']);
        $sptVersion2 = SptVersion::factory()->create(['version' => '2.0.0']);

        $mod1 = Mod::factory()->create();
        $modVersion1 = ModVersion::factory()->recycle($mod1)->create([
            'spt_version_constraint' => '1.0.0', // Constraint matching sptVersion1
        ]);

        $mod2 = Mod::factory()->create();
        $modVersion2 = ModVersion::factory()->recycle($mod2)->create([
            'spt_version_constraint' => '2.0.0', // Constraint matching sptVersion2
        ]);

        // Confirm associations created by observers and services
        expect($modVersion1->sptVersions->pluck('version')->toArray())->toContain($sptVersion1->version)
            ->and($modVersion2->sptVersions->pluck('version')->toArray())->toContain($sptVersion2->version);

        // Apply the filter
        $filters = ['sptVersions' => [$sptVersion1->version]];
        $filteredMods = new ModFilter($filters)->apply()->get();

        // Assert that only the correct mod is returned
        expect($filteredMods)->toHaveCount(1)
            ->and($filteredMods->first()->id)->toBe($mod1->id);
    });

    it('filters mods by multiple SPT versions', function (): void {
        // Create the SPT versions
        $sptVersion1 = SptVersion::factory()->create(['version' => '1.0.0']);
        $sptVersion2 = SptVersion::factory()->create(['version' => '2.0.0']);
        $sptVersion3 = SptVersion::factory()->create(['version' => '3.0.0']);

        // Create the mods and their versions with appropriate constraints
        $mod1 = Mod::factory()->create();
        $modVersion1 = ModVersion::factory()->recycle($mod1)->create([
            'spt_version_constraint' => '1.0.0', // Constraint matching sptVersion1
        ]);

        $mod2 = Mod::factory()->create();
        $modVersion2 = ModVersion::factory()->recycle($mod2)->create([
            'spt_version_constraint' => '2.0.0', // Constraint matching sptVersion2
        ]);

        $mod3 = Mod::factory()->create();
        $modVersion3 = ModVersion::factory()->recycle($mod3)->create([
            'spt_version_constraint' => '3.0.0', // Constraint matching sptVersion3
        ]);

        // Confirm associations created by observers and services
        expect($modVersion1->sptVersions->pluck('version')->toArray())->toContain($sptVersion1->version)
            ->and($modVersion2->sptVersions->pluck('version')->toArray())->toContain($sptVersion2->version)
            ->and($modVersion3->sptVersions->pluck('version')->toArray())->toContain($sptVersion3->version);

        // Apply the filter with multiple SPT versions
        $filters = ['sptVersions' => [$sptVersion1->version, $sptVersion3->version]];
        $filteredMods = new ModFilter($filters)->apply()->get();

        // Assert that the correct mods are returned
        expect($filteredMods)->toHaveCount(2)
            ->and($filteredMods->pluck('id')->toArray())->toContain($mod1->id, $mod3->id);
    });

    it('returns no mods when no SPT versions match', function (): void {
        // Create the SPT versions
        $sptVersion1 = SptVersion::factory()->create(['version' => '1.0.0']);
        $sptVersion2 = SptVersion::factory()->create(['version' => '2.0.0']);

        // Create the mods and their versions with appropriate constraints
        $mod1 = Mod::factory()->create();
        $modVersion1 = ModVersion::factory()->recycle($mod1)->create([
            'spt_version_constraint' => '1.0.0', // Constraint matching sptVersion1
        ]);

        $mod2 = Mod::factory()->create();
        $modVersion2 = ModVersion::factory()->recycle($mod2)->create([
            'spt_version_constraint' => '2.0.0', // Constraint matching sptVersion2
        ]);

        // Confirm associations created by observers and services
        expect($modVersion1->sptVersions->pluck('version')->toArray())->toContain($sptVersion1->version)
            ->and($modVersion2->sptVersions->pluck('version')->toArray())->toContain($sptVersion2->version);

        // Apply the filter with a non-matching SPT version
        $filters = ['sptVersions' => ['3.0.0']]; // Version '3.0.0' does not exist in associations
        $filteredMods = new ModFilter($filters)->apply()->get();

        // Assert that no mods are returned
        expect($filteredMods)->toBeEmpty();
    });

    it('handles an empty SPT versions array correctly', function (): void {
        // Create the SPT versions
        $sptVersion1 = SptVersion::factory()->create(['version' => '1.0.0']);
        $sptVersion2 = SptVersion::factory()->create(['version' => '2.0.0']);

        // Create the mods and their versions with appropriate constraints
        $mod1 = Mod::factory()->create();
        $modVersion1 = ModVersion::factory()->recycle($mod1)->create([
            'spt_version_constraint' => '1.0.0', // Constraint matching sptVersion1
        ]);

        $mod2 = Mod::factory()->create();
        $modVersion2 = ModVersion::factory()->recycle($mod2)->create([
            'spt_version_constraint' => '2.0.0', // Constraint matching sptVersion2
        ]);

        // Confirm associations created by observers and services
        expect($modVersion1->sptVersions->pluck('version')->toArray())->toContain($sptVersion1->version)
            ->and($modVersion2->sptVersions->pluck('version')->toArray())->toContain($sptVersion2->version);

        // Apply the filter with an empty SPT versions array
        $filters = ['sptVersions' => []];
        $filteredMods = new ModFilter($filters)->apply()->get();

        // Assert that the behavior is as expected (return all mods, or none, depending on intended behavior)
        expect($filteredMods)->toHaveCount(2); // Modify this assertion to reflect your desired behavior
    });
});

describe('query and feature filtering', function (): void {
    it('filters mods based on a exact search term', function (): void {
        SptVersion::factory()->create(['version' => '1.0.0']);

        $mod = Mod::factory()->create(['name' => 'BigBrain']);
        ModVersion::factory()->recycle($mod)->create(['spt_version_constraint' => '^1.0.0']);

        Mod::factory()->create(['name' => 'SmallFeet']);
        ModVersion::factory()->recycle($mod)->create(['spt_version_constraint' => '^1.0.0']);

        $filters = ['query' => 'BigBrain'];
        $filteredMods = new ModFilter($filters)->apply()->get();

        expect($filteredMods)->toHaveCount(1)->and($filteredMods->first()->id)->toBe($mod->id);
    });

    it('filters mods based featured status', function (): void {
        SptVersion::factory()->create(['version' => '1.0.0']);

        $mod = Mod::factory()->create(['name' => 'BigBrain', 'featured' => true]);
        ModVersion::factory()->recycle($mod)->create(['spt_version_constraint' => '^1.0.0']);

        Mod::factory()->create(['name' => 'SmallFeet']);
        ModVersion::factory()->recycle($mod)->create(['spt_version_constraint' => '^1.0.0']);

        $filters = ['featured' => 'only'];
        $filteredMods = new ModFilter($filters)->apply()->get();

        expect($filteredMods)->toHaveCount(1)->and($filteredMods->first()->id)->toBe($mod->id);
    });
});

describe('combined filtering', function (): void {
    it('filters mods correctly with combined filters', function (): void {
        // Create the SPT versions
        $sptVersion1 = SptVersion::factory()->create(['version' => '1.0.0']);
        $sptVersion2 = SptVersion::factory()->create(['version' => '2.0.0']);

        // Create the mods and their versions with appropriate names and featured status
        $mod1 = Mod::factory()->create(['name' => 'Awesome Mod', 'featured' => true]);
        $modVersion1 = ModVersion::factory()->recycle($mod1)->create([
            'spt_version_constraint' => '1.0.0', // Constraint matching sptVersion1
        ]);

        $mod2 = Mod::factory()->create(['name' => 'Cool Mod', 'featured' => false]);
        $modVersion2 = ModVersion::factory()->recycle($mod2)->create([
            'spt_version_constraint' => '2.0.0', // Constraint matching sptVersion2
        ]);

        // Confirm associations created by observers and services
        expect($modVersion1->sptVersions->pluck('version')->toArray())->toContain($sptVersion1->version)
            ->and($modVersion2->sptVersions->pluck('version')->toArray())->toContain($sptVersion2->version);

        // Apply combined filters
        $filters = [
            'query' => 'Awesome',
            'featured' => 'only',
            'sptVersions' => [$sptVersion1->version],
        ];
        $filteredMods = new ModFilter($filters)->apply()->get();

        // Assert that only the correct mod is returned
        expect($filteredMods)->toHaveCount(1)->and($filteredMods->first()->id)->toBe($mod1->id);
    });
});

describe('disabled mods filtering', function (): void {
    it('does not show disabled mods to unauthorised users', function (): void {
        // Create the SPT versions
        $sptVersion1 = SptVersion::factory()->create(['version' => '1.0.0']);

        // Create the mods and their versions with appropriate constraints
        $modEnabled = Mod::factory()->create();
        $modEnabledVersion = ModVersion::factory()->recycle($modEnabled)->create(['spt_version_constraint' => '1.0.0']);

        $modDisabled = Mod::factory()->disabled()->create();
        $modDisabledVersion = ModVersion::factory()->recycle($modDisabled)->create(['spt_version_constraint' => '1.0.0']);

<<<<<<< HEAD
        // Apply an empty filter
        $filters = [];
        $filteredMods = new ModFilter($filters)->apply()->get();
=======
it('does not show disabled mods to unauthorized users', function (): void {
    // Create the SPT versions
    $sptVersion1 = SptVersion::factory()->create(['version' => '1.0.0']);
>>>>>>> 0904002c

        // Assert that only the enabled mod is returned
        expect($filteredMods)->toHaveCount(1)->and($filteredMods->first()->id)->toBe($modEnabled->id)
            ->and($filteredMods->pluck('id')->toArray())->not()->toContain($modDisabled->id);
    });

    it('does show disabled mods to administrators and moderators', function (): void {
        // Create an administrator
        $userRole = UserRole::factory()->administrator()->create();
        $this->actingAs(User::factory()->create(['user_role_id' => $userRole->id]));

        // Create the SPT versions
        $sptVersion1 = SptVersion::factory()->create(['version' => '1.0.0']);

        // Create the mods and their versions with appropriate constraints
        $modEnabled = Mod::factory()->create();
        $modEnabledVersion = ModVersion::factory()->recycle($modEnabled)->create(['spt_version_constraint' => '1.0.0']);

        $modDisabled = Mod::factory()->create();
        $modDisabledVersion = ModVersion::factory()->recycle($modDisabled)->create(['spt_version_constraint' => '1.0.0']);

        // Apply an empty filter
        $filters = [];
        $filteredMods = new ModFilter($filters)->apply()->get();

        // Assert that both the enabled and disabled mods are returned
        expect($filteredMods)
            ->toHaveCount(2)
            ->and($filteredMods->pluck('id')->toArray())
            ->toContain($modEnabled->id, $modDisabled->id);
    });
});<|MERGE_RESOLUTION|>--- conflicted
+++ resolved
@@ -200,7 +200,7 @@
 });
 
 describe('disabled mods filtering', function (): void {
-    it('does not show disabled mods to unauthorised users', function (): void {
+    it('does not show disabled mods to unauthorized users', function (): void {
         // Create the SPT versions
         $sptVersion1 = SptVersion::factory()->create(['version' => '1.0.0']);
 
@@ -211,15 +211,9 @@
         $modDisabled = Mod::factory()->disabled()->create();
         $modDisabledVersion = ModVersion::factory()->recycle($modDisabled)->create(['spt_version_constraint' => '1.0.0']);
 
-<<<<<<< HEAD
         // Apply an empty filter
         $filters = [];
         $filteredMods = new ModFilter($filters)->apply()->get();
-=======
-it('does not show disabled mods to unauthorized users', function (): void {
-    // Create the SPT versions
-    $sptVersion1 = SptVersion::factory()->create(['version' => '1.0.0']);
->>>>>>> 0904002c
 
         // Assert that only the enabled mod is returned
         expect($filteredMods)->toHaveCount(1)->and($filteredMods->first()->id)->toBe($modEnabled->id)
