/**
 * YouTube Lite Embed - Facade Pattern
 *
 * Enhances .youtube-lite elements with click-to-play functionality.
 * The actual YouTube iframe is only loaded when the user clicks the
 * play button, dramatically improving page load performance.
 */

function initializeYouTubeLite(container = document) {
    const embeds = container.querySelectorAll(".youtube-lite:not([data-youtube-initialized])");

    embeds.forEach((embed) => {
        // Mark as initialized to prevent duplicate handlers
        embed.setAttribute("data-youtube-initialized", "true");

        embed.addEventListener("click", function handleClick() {
            const embedUrl = this.dataset.embedUrl;

            if (!embedUrl) {
                console.warn("YouTube lite embed missing data-embed-url", this);
                return;
            }

            // Create and insert the iframe
            const iframe = document.createElement("iframe");
            iframe.src = embedUrl;
            iframe.title = "YouTube video player";
            iframe.allow =
                "accelerometer; autoplay; clipboard-write; encrypted-media; gyroscope; picture-in-picture; web-share";
            iframe.referrerPolicy = "strict-origin-when-cross-origin";
            iframe.allowFullscreen = true;

            // Mark as activated (hides play button via CSS)
            this.classList.add("youtube-lite--active");

            // Replace content with iframe
            this.innerHTML = "";
            this.appendChild(iframe);

            // Remove click handler after activation
            this.removeEventListener("click", handleClick);
            this.style.cursor = "default";
        });
    });
}

// Initialize on DOMContentLoaded
if (document.readyState === "loading") {
    document.addEventListener("DOMContentLoaded", () => {
        initializeYouTubeLite();
    });
} else {
    initializeYouTubeLite();
}

<<<<<<< HEAD
// Use MutationObserver to detect when youtube-lite elements are added to the DOM.
// This is more reliable than Livewire hooks for lazy-loaded content.
const youtubeLiteObserver = new MutationObserver((mutations) => {
    let shouldInitialize = false;

    for (const mutation of mutations) {
        if (mutation.type === "childList" && mutation.addedNodes.length > 0) {
            for (const node of mutation.addedNodes) {
                if (node.nodeType === Node.ELEMENT_NODE) {
                    // Check if the added node contains uninitialized youtube-lite elements
                    if (
                        (node.classList?.contains("youtube-lite") && !node.hasAttribute("data-youtube-initialized")) ||
                        node.querySelector?.(".youtube-lite:not([data-youtube-initialized])")
                    ) {
                        shouldInitialize = true;
                        break;
                    }
                }
=======
// Function to register Livewire hooks
function registerLivewireHooks() {
    // Fires when elements are added during DOM morphing (e.g., lazy-loaded content)
    Livewire.hook("morph.added", ({ el }) => {
        if (el.nodeType === Node.ELEMENT_NODE) {
            const hasYouTubeLite = el.classList?.contains("youtube-lite") || el.querySelector?.(".youtube-lite");

            if (hasYouTubeLite) {
                queueMicrotask(() => {
                    initializeYouTubeLite(el);
                });
>>>>>>> 4d01733e
            }
        }
    });

    // Fires after a component's DOM has been morphed (e.g., after lazy-load completes)
    Livewire.hook("morphed", ({ el }) => {
        queueMicrotask(() => {
            initializeYouTubeLite(el);
        });
    });
}

// Register Livewire hooks - handle both cases:
// 1. Livewire already started (scripts loaded after Livewire.start())
// 2. Livewire not yet started (livewire:init will fire later)
if (window.Livewire) {
    registerLivewireHooks();
} else {
    document.addEventListener("livewire:init", registerLivewireHooks);
}

// Listen for Livewire navigation events
document.addEventListener("livewire:navigated", () => {
    initializeYouTubeLite();
});

// Listen for custom content-updated events
document.addEventListener("content-updated", () => {
    initializeYouTubeLite();
});

// Export for use in Livewire component scripts
window.initializeYouTubeLite = initializeYouTubeLite;<|MERGE_RESOLUTION|>--- conflicted
+++ resolved
@@ -53,26 +53,6 @@
     initializeYouTubeLite();
 }
 
-<<<<<<< HEAD
-// Use MutationObserver to detect when youtube-lite elements are added to the DOM.
-// This is more reliable than Livewire hooks for lazy-loaded content.
-const youtubeLiteObserver = new MutationObserver((mutations) => {
-    let shouldInitialize = false;
-
-    for (const mutation of mutations) {
-        if (mutation.type === "childList" && mutation.addedNodes.length > 0) {
-            for (const node of mutation.addedNodes) {
-                if (node.nodeType === Node.ELEMENT_NODE) {
-                    // Check if the added node contains uninitialized youtube-lite elements
-                    if (
-                        (node.classList?.contains("youtube-lite") && !node.hasAttribute("data-youtube-initialized")) ||
-                        node.querySelector?.(".youtube-lite:not([data-youtube-initialized])")
-                    ) {
-                        shouldInitialize = true;
-                        break;
-                    }
-                }
-=======
 // Function to register Livewire hooks
 function registerLivewireHooks() {
     // Fires when elements are added during DOM morphing (e.g., lazy-loaded content)
@@ -84,7 +64,6 @@
                 queueMicrotask(() => {
                     initializeYouTubeLite(el);
                 });
->>>>>>> 4d01733e
             }
         }
     });
