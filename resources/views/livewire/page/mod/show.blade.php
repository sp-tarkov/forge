<x-slot name="title">
    {{ __(':mod - Mod Details', ['mod' => $mod->name]) }}
</x-slot>
<x-slot name="description">
    {{ __('The details for :mod on The Forge. :teaser', ['mod' => $mod->name, 'teaser' => $mod->teaser]) }}
</x-slot>

<x-slot name="header">
    <h2 class="font-semibold text-xl text-gray-900 dark:text-gray-200 leading-tight">
        {{ __('Mod Details') }}
    </h2>
</x-slot>

<<<<<<< HEAD
    @auth
        @can('create', [App\Models\ModVersion::class, $mod])
            @if (! $mod->latestVersion)
                <div class="max-w-7xl mx-auto pb-6 px-4 gap-6 sm:px-6 lg:px-8">
                    <flux:callout icon="exclamation-triangle" color="orange" inline="inline">
                        <flux:callout.heading>Not Discoverable</flux:callout.heading>
                        <flux:callout.text>In order for this mod to be discoverable by other users you must first create a mod version.</flux:callout.text>
                        <x-slot name="actions" class="@md:h-full m-0!">
                            <flux:button href="{{ route('mod.version.create', ['mod' => $mod->id]) }}">Create Version</flux:button>
                        </x-slot>
                    </flux:callout>
                </div>
            @elseif ($mod->latestVersion && (is_null($mod->published_at) || $mod->published_at > now() || !$mod->versions()->whereNotNull('published_at')->where('published_at', '<=', now())->exists()))
                <div class="max-w-7xl mx-auto pb-6 px-4 gap-6 sm:px-6 lg:px-8">
                    <flux:callout icon="exclamation-triangle" color="orange" inline="inline">
                        <flux:callout.heading>Not Discoverable</flux:callout.heading>
                        <flux:callout.text>This mod is not yet published or scheduled for future publication. Once the mod (and at least one of its versions) are published, the mod will be become available to the public.</flux:callout.text>
                    </flux:callout>
                </div>
            @endif
        @endcan
    @endauth

=======
<div>
>>>>>>> 8ad33079
    <div class="grid grid-cols-1 lg:grid-cols-3 max-w-7xl mx-auto py-6 px-4 gap-6 sm:px-6 lg:px-8">
        <div class="lg:col-span-2 flex flex-col gap-6">

            {{-- Main Mod Details Card --}}
            <div class="relative p-4 sm:p-6 text-center sm:text-left bg-white dark:bg-gray-950 rounded-xl shadow-md dark:shadow-gray-950 drop-shadow-2xl filter-none">
                @if (auth()->user()?->isModOrAdmin())
                    <livewire:mod.moderation wire:key="mod-moderation-show-{{ $mod->id }}" :mod="$mod" />
                @endif

                <livewire:ribbon
                    wire:key="mod-ribbon-show-{{ $mod->id }}"
                    :id="$mod->id"
                    :disabled="$mod->disabled"
                    :publishedAt="$mod->published_at"
                    :featured="$mod->featured"
                />

                <div class="flex flex-col sm:flex-row gap-4 sm:gap-6">
                    <div class="grow-0 shrink-0 flex justify-center items-center">
                        @if ($mod->thumbnail)
                            <img src="{{ $mod->thumbnailUrl }}" alt="{{ $mod->name }}" class="w-36 rounded-lg">
                        @else
                            <img src="https://placehold.co/144x144/31343C/EEE?font=source-sans-pro&text={{ urlencode($mod->name) }}" alt="{{ $mod->name }}" class="w-36 rounded-lg">
                        @endif
                    </div>
                    <div class="grow flex flex-col justify-center items-center sm:items-start text-gray-900 dark:text-gray-200">
                        <div class="flex justify-between items-center space-x-3">
                            <h2 class="pb-1 sm:pb-2 text-3xl font-bold text-gray-900 dark:text-white">
                                {{ $mod->name }}
                                @if ($mod->latestVersion)
                                    <span class="font-light text-nowrap text-gray-600 dark:text-gray-400">
                                        {{ $mod->latestVersion->version }}
                                    </span>
                                @endif
                            </h2>
                        </div>
                        @if ($mod->owner)
                            <p>{{ __('Created by') }}&nbsp;<a href="{{ $mod->owner->profile_url }}" class="underline text-gray-800 hover:text-black dark:text-gray-200 dark:hover:text-white">{{ $mod->owner->name }}</a></p>
                        @endif
                        <p title="{{ __('Exactly') }} {{ $mod->downloads }}">{{ Number::downloads($mod->downloads) }} {{ __('Downloads') }}</p>
                        @if ($mod->latestVersion?->latestSptVersion)
                            <p class="mt-2">
                                <span class="badge-version {{ $mod->latestVersion->latestSptVersion->color_class }} inline-flex items-center rounded-md px-2 py-1 text-xs font-medium text-nowrap">
                                    {{ $mod->latestVersion->latestSptVersion->version_formatted }} {{ __('Compatible') }}
                                </span>
                            </p>
                        @else
                            <p class="mt-2">
                                <span class="badge-version bg-gray-200 text-gray-700 inline-flex items-center rounded-md px-2 py-1 text-xs font-medium text-nowrap">
                                    {{ __('Unknown SPT Version') }}
                                </span>
                            </p>
                        @endif
                    </div>
                </div>

                {{-- Mod Teaser --}}
                @if ($mod->teaser)
                    <p class="mt-6 pt-3 border-t-2 border-gray-300 dark:border-gray-800 text-gray-900 dark:text-gray-200">{{ $mod->teaser }}</p>
                @endif
            </div>

            {{-- Mobile Download Button --}}
            @if ($mod->latestVersion)
                <livewire:mod.download-button key="mod-download-button-mobile" :mod="$mod" classes="block lg:hidden" />
            @endif

            {{-- Tabs --}}
            <div x-data="{ selectedTab: window.location.hash ? window.location.hash.substring(1) : 'description' }"
                 x-init="$watch('selectedTab', (tab) => {window.location.hash = tab})"
                 class="lg:col-span-2 flex flex-col gap-6">
                <div>
                    {{-- Mobile Dropdown --}}
                    <div class="sm:hidden">
                        <label for="tabs" class="sr-only">{{ __('Select a tab') }}</label>
                        <select id="tabs" name="tabs" x-model="selectedTab" class="block w-full rounded-md dark:text-white bg-gray-100 dark:bg-gray-950 border-gray-300 dark:border-gray-700 focus:border-cyan-500 dark:focus:border-cyan-400 focus:ring-cyan-500 dark:focus:ring-cyan-400">
                            <option value="description">{{ __('Description') }}</option>
                            <option value="versions">{{ __('Versions') }}</option>
                            <option value="comments">{{ __('Comments') }}</option>
                        </select>
                    </div>

                    {{-- Desktop Tabs --}}
                    <div class="hidden sm:block">
                        <nav class="isolate flex divide-x divide-gray-300 dark:divide-gray-800 rounded-xl shadow-md dark:shadow-gray-950 drop-shadow-2xl" aria-label="Tabs">
                            <x-tab-button name="Description" />
                            <x-tab-button name="Versions" />
                            <x-tab-button name="Comments" />
                        </nav>
                    </div>
                </div>

                {{-- Mod Description --}}
                <div x-show="selectedTab === 'description'" class="user-markdown p-4 sm:p-6 bg-white dark:bg-gray-950 rounded-xl shadow-md dark:shadow-gray-950 drop-shadow-2xl">
                    {{--
                        !DANGER ZONE!

                        This field is cleaned by the backend, so we can trust it. Other fields are not. Only write out
                        fields like this when you're absolutly sure that the data is safe. Which is almost never.
                     --}}
                    {!! $mod->description_html !!}
                </div>

                {{-- Mod Versions --}}
                <div x-show="selectedTab === 'versions'">
                    @forelse($versions as $version)
                        @can('view', $version)
                            <div wire:key="mod-show-version-{{ $mod->id }}-{{ $version->id }}">
                                <x-mod.version-card :version="$version" />
                            </div>
                        @endcan
                    @empty
                        <div class="p-4 sm:p-6 bg-white dark:bg-gray-950 rounded-xl shadow-md dark:shadow-gray-950 drop-shadow-2xl">
                            <p class="text-gray-900 dark:text-gray-200">{{ __('No versions found.') }}</p>
                        </div>
                    @endforelse
                    {{ $versions->links() }}
                </div>

                {{-- Comments --}}
                <div x-show="selectedTab === 'comments'" class="p-4 sm:p-6 bg-white dark:bg-gray-950 rounded-xl shadow-md dark:shadow-gray-950 drop-shadow-2xl">
                    <p class="text-gray-900 dark:text-gray-200">{{ __('Not quite yet...') }}</p>
                </div>

            </div>
        </div>

        {{-- Right Column --}}
        <div class="col-span-1 flex flex-col gap-6">

            {{-- Desktop Download Button --}}
            @if ($mod->latestVersion)
                <livewire:mod.download-button key="mod-download-button-desktop" :mod="$mod" classes="hidden lg:block" />
            @endif

            {{-- Additional Mod Details --}}
            <div class="p-4 sm:p-6 bg-white dark:bg-gray-950 rounded-xl shadow-md dark:shadow-gray-950 drop-shadow-2xl">
                <h2 class="text-2xl font-bold text-gray-900 dark:text-gray-100">{{ __('Details') }}</h2>
                <ul role="list" class="divide-y divide-gray-200 dark:divide-gray-800 text-gray-900 dark:text-gray-100">

                    @if ($mod->authors->isNotEmpty())
                        <li class="px-4 py-4 sm:px-0">
                            <h3>{{ __('Additional Authors') }}</h3>
                            <p class="truncate">
                                @foreach ($mod->authors->sortDesc() as $user)
                                    <a href="{{ $user->profile_url }}" class="underline text-gray-800 hover:text-black dark:text-gray-200 dark:hover:text-white">{{ $user->name }}</a>{{ $loop->last ? '' : ',' }}
                                @endforeach
                            </p>
                        </li>
                    @endif
                    @if ($mod->license)
                        <li class="px-4 py-4 sm:px-0">
                            <h3>{{ __('License') }}</h3>
                            <p class="truncate">
                                <a href="{{ $mod->license->link }}" title="{{ $mod->license->name }}" target="_blank" class="underline text-gray-800 hover:text-black dark:text-gray-200 dark:hover:text-white">
                                    {{ $mod->license->name }}
                                </a>
                            </p>
                        </li>
                    @endif
                    @if ($mod->source_code_url)
                        <li class="px-4 py-4 sm:px-0">
                            <h3>{{ __('Source Code') }}</h3>
                            <p class="truncate">
                                <a href="{{ $mod->source_code_url }}" title="{{ $mod->source_code_url }}" target="_blank" class="underline text-gray-800 hover:text-black dark:text-gray-200 dark:hover:text-white">
                                    {{ $mod->source_code_url }}
                                </a>
                            </p>
                        </li>
                    @endif
                    @if ($mod->latestVersion?->virus_total_link)
                        <li class="px-4 py-4 sm:px-0">
                            <h3>{{ __('Latest Version VirusTotal Result') }}</h3>
                            <p class="truncate">
                                <a href="{{ $mod->latestVersion->virus_total_link }}" title="{{ $mod->latestVersion->virus_total_link }}" target="_blank" class="underline text-gray-800 hover:text-black dark:text-gray-200 dark:hover:text-white">
                                    {{ $mod->latestVersion->virus_total_link }}
                                </a>
                            </p>
                        </li>
                    @endif
                    @if ($mod->latestVersion?->dependencies->isNotEmpty() && $mod->latestVersion->dependencies->contains(fn($dependency) => $dependency->resolvedVersion?->mod))
                        <li class="px-4 py-4 sm:px-0">
                            <h3>{{ __('Latest Version Dependencies') }}</h3>
                            <p class="truncate">
                                @foreach ($mod->latestVersion->dependencies as $dependency)
                                    <a href="{{ $dependency->resolvedVersion->mod->detail_url }}" class="underline text-gray-800 hover:text-black dark:text-gray-200 dark:hover:text-white">
                                        {{ $dependency->resolvedVersion->mod->name }}
                                        &nbsp;({{ $dependency->resolvedVersion->version }})
                                    </a><br />
                                @endforeach
                            </p>
                        </li>
                    @endif
                    @if ($mod->contains_ads)
                        <li class="px-4 py-4 sm:px-0 flex flex-row gap-2 items-center">
                            <svg class="grow-0 w-[16px] h-[16px]" xmlns="http://www.w3.org/2000/svg" viewBox="0 0 16 16" fill="currentColor">
                                <path fill-rule="evenodd" d="M8 15A7 7 0 1 0 8 1a7 7 0 0 0 0 14Zm3.844-8.791a.75.75 0 0 0-1.188-.918l-3.7 4.79-1.649-1.833a.75.75 0 1 0-1.114 1.004l2.25 2.5a.75.75 0 0 0 1.15-.043l4.25-5.5Z" clip-rule="evenodd" />
                            </svg>
                            <h3 class="grow text-gray-900 dark:text-gray-100">
                                {{ __('Includes Advertising') }}
                            </h3>
                        </li>
                    @endif
                    @if ($mod->contains_ai_content)
                        <li class="px-4 py-4 sm:px-0 flex flex-row gap-2 items-center">
                            <svg class="grow-0 w-[16px] h-[16px]" xmlns="http://www.w3.org/2000/svg" viewBox="0 0 16 16" fill="currentColor">
                                <path fill-rule="evenodd" d="M8 15A7 7 0 1 0 8 1a7 7 0 0 0 0 14Zm3.844-8.791a.75.75 0 0 0-1.188-.918l-3.7 4.79-1.649-1.833a.75.75 0 1 0-1.114 1.004l2.25 2.5a.75.75 0 0 0 1.15-.043l4.25-5.5Z" clip-rule="evenodd" />
                            </svg>
                            <h3 class="grow text-gray-900 dark:text-gray-100">
                                {{ __('Includes AI Generated Content') }}
                            </h3>
                        </li>
                    @endif
                </ul>
            </div>
        </div>
    </div>
</div><|MERGE_RESOLUTION|>--- conflicted
+++ resolved
@@ -11,7 +11,7 @@
     </h2>
 </x-slot>
 
-<<<<<<< HEAD
+<div>
     @auth
         @can('create', [App\Models\ModVersion::class, $mod])
             @if (! $mod->latestVersion)
@@ -35,9 +35,6 @@
         @endcan
     @endauth
 
-=======
-<div>
->>>>>>> 8ad33079
     <div class="grid grid-cols-1 lg:grid-cols-3 max-w-7xl mx-auto py-6 px-4 gap-6 sm:px-6 lg:px-8">
         <div class="lg:col-span-2 flex flex-col gap-6">
 
