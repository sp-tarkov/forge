<div
    wire:poll.10s="$refresh"
    id="notifications"
    class="bg-white dark:bg-gray-900 shadow-xl rounded-lg"
>
    <div class="p-6">
        <div class="flex items-center justify-between mb-6">
            <h2 class="text-xl font-semibold text-gray-900 dark:text-white">
                {{ __('Notifications') }}
                @if ($unreadCount > 0)
                    <span class="ml-2 bg-red-500 text-white text-xs px-2 py-1 rounded-full">
                        {{ $unreadCount }}
                    </span>
                @endif
            </h2>

            @if ($unreadCount > 0)
                <flux:button
                    wire:click="markAllAsRead"
                    variant="outline"
                    size="sm"
                >
                    {{ __('Mark all as read') }}
                </flux:button>
            @endif
        </div>

        @if ($notifications->isEmpty())
            <div class="text-center py-8">
                <flux:icon
                    icon="bell"
                    class="mx-auto h-16 w-16 text-gray-400 dark:text-gray-600 mb-4"
                />
                <p class="text-gray-500 dark:text-gray-400">
                    {{ __('No notifications yet') }}
                </p>
            </div>
        @else
            <div class="space-y-4">
                @foreach ($notifications as $notification)
                    <div
                        class="flex items-start p-4 border border-gray-200 dark:border-gray-700 rounded-lg {{ $notification->read_at ? '' : 'bg-gray-50 dark:bg-gray-800' }}">
                        <div class="flex-shrink-0 mr-3">
                            @if ($notification->type === 'App\Notifications\ReportSubmittedNotification')
                                <div class="w-10 h-10 bg-red-500 rounded-full flex items-center justify-center">
                                    <flux:icon.exclamation-triangle class="w-5 h-5 text-white" />
                                </div>
                            @elseif($notification->type === 'App\Notifications\NewChatMessageNotification')
                                <div class="w-10 h-10 bg-purple-500 rounded-full flex items-center justify-center">
                                    <flux:icon.chat-bubble-left-right class="w-5 h-5 text-white" />
                                </div>
                            @else
                                <div class="w-10 h-10 bg-blue-500 rounded-full flex items-center justify-center">
                                    <flux:icon.chat-bubble-left-ellipsis class="w-5 h-5 text-white" />
                                </div>
                            @endif
                        </div>

                        <div class="flex-1 min-w-0">
                            @if ($notification->type === 'App\Notifications\ReportSubmittedNotification')
                                <div class="flex items-center justify-between">
                                    <p class="text-sm font-medium text-gray-900 dark:text-white">
                                        {{ $notification->data['reporter_name'] ?? 'Someone' }}
                                    </p>
                                    <p
                                        class="text-xs text-gray-500 dark:text-gray-400"
                                        title="{{ $notification->created_at->setTimezone(auth()->user()->timezone ?? 'UTC')->format('F j, Y \a\t g:i A T') }}"
                                    >
                                        {{ $notification->created_at->setTimezone(auth()->user()->timezone ?? 'UTC')->diffForHumans() }}
                                    </p>
                                </div>

                                <p class="text-sm text-gray-700 dark:text-gray-300 mt-1">
                                    {{ __('reported') }} {{ $notification->data['reportable_title'] ?? 'content' }}
                                    {{ __('for') }}
                                    {{ Str::lower($notification->data['reason_label']) ?? 'unknown reason' }}
                                </p>

<<<<<<< HEAD
                                @if($notification->data['reportable_excerpt'])
                                    <p class="text-sm text-gray-600 dark:text-gray-400 mt-2 break-words">
=======
                                @if ($notification->data['reportable_excerpt'])
                                    <p class="text-sm text-gray-600 dark:text-gray-400 mt-2">
>>>>>>> 5bab7e07
                                        {{ $notification->data['reportable_excerpt'] }}
                                    </p>
                                @endif

<<<<<<< HEAD
                                @if($notification->data['context'])
                                    <p class="text-sm text-gray-600 dark:text-gray-400 mt-2 italic break-words">
=======
                                @if ($notification->data['context'])
                                    <p class="text-sm text-gray-600 dark:text-gray-400 mt-2 italic">
>>>>>>> 5bab7e07
                                        "{{ Str::words($notification->data['context'], 15, '...') }}"
                                    </p>
                                @endif

                                <div class="flex items-center space-x-3 mt-3">
                                    <a
                                        href="{{ $notification->data['reportable_url'] ?? '#' }}"
                                        class="text-sm text-blue-600 dark:text-blue-400 hover:underline"
                                    >
                                        {{ __('Review') }}
                                    </a>

                                    @if (!$notification->read_at)
                                        <button
                                            wire:click="markAsRead('{{ $notification->id }}')"
                                            class="text-sm text-gray-500 dark:text-gray-400 hover:text-gray-700 dark:hover:text-gray-300"
                                        >
                                            {{ __('Mark as read') }}
                                        </button>
                                    @endif

                                    <button
                                        wire:click="deleteNotification('{{ $notification->id }}')"
                                        class="text-sm text-red-500 hover:text-red-700"
                                    >
                                        {{ __('Delete') }}
                                    </button>
                                </div>
                            @elseif($notification->type === 'App\Notifications\NewChatMessageNotification')
                                {{-- Chat message notifications --}}
                                <div class="flex items-center justify-between">
                                    <p class="text-sm font-medium text-gray-900 dark:text-white">
                                        {{ $notification->data['sender_name'] ?? 'Someone' }}
                                    </p>
                                    <p
                                        class="text-xs text-gray-500 dark:text-gray-400"
                                        title="{{ $notification->created_at->setTimezone(auth()->user()->timezone ?? 'UTC')->format('F j, Y \a\t g:i A T') }}"
                                    >
                                        {{ $notification->created_at->setTimezone(auth()->user()->timezone ?? 'UTC')->diffForHumans() }}
                                    </p>
                                </div>

                                <p class="text-sm text-gray-700 dark:text-gray-300 mt-1">
                                    @if ($notification->data['message_count'] > 1)
                                        {{ __('sent you') }} {{ $notification->data['message_count'] }}
                                        {{ __('new messages') }}
                                    @else
                                        {{ __('sent you a new message') }}
                                    @endif
                                </p>

<<<<<<< HEAD
                                @if($notification->data['latest_message_preview'])
                                    <p class="text-sm text-gray-600 dark:text-gray-400 mt-2 italic break-words">
=======
                                @if ($notification->data['latest_message_preview'])
                                    <p class="text-sm text-gray-600 dark:text-gray-400 mt-2 italic">
>>>>>>> 5bab7e07
                                        "{{ $notification->data['latest_message_preview'] }}"
                                    </p>
                                @endif

                                <div class="flex items-center space-x-3 mt-3">
                                    <a
                                        href="{{ $notification->data['conversation_url'] ?? '#' }}"
                                        class="text-sm text-blue-600 dark:text-blue-400 hover:underline"
                                    >
                                        {{ __('View Conversation') }}
                                    </a>

                                    @if (!$notification->read_at)
                                        <button
                                            wire:click="markAsRead('{{ $notification->id }}')"
                                            class="text-sm text-gray-500 dark:text-gray-400 hover:text-gray-700 dark:hover:text-gray-300"
                                        >
                                            {{ __('Mark as read') }}
                                        </button>
                                    @endif

                                    <button
                                        wire:click="deleteNotification('{{ $notification->id }}')"
                                        class="text-sm text-red-500 hover:text-red-700"
                                    >
                                        {{ __('Delete') }}
                                    </button>
                                </div>
                            @else
                                {{-- Comment notifications --}}
                                <div class="flex items-center justify-between">
                                    <p class="text-sm font-medium text-gray-900 dark:text-white">
                                        {{ $notification->data['commenter_name'] ?? 'Someone' }}
                                    </p>
                                    <p
                                        class="text-xs text-gray-500 dark:text-gray-400"
                                        title="{{ $notification->created_at->setTimezone(auth()->user()->timezone ?? 'UTC')->format('F j, Y \a\t g:i A T') }}"
                                    >
                                        {{ $notification->created_at->setTimezone(auth()->user()->timezone ?? 'UTC')->diffForHumans() }}
                                    </p>
                                </div>

                                <p class="text-sm text-gray-700 dark:text-gray-300 mt-1">
                                    {{ __('commented on') }}
                                    {{ $notification->data['commentable_title'] ?? 'your content' }}
                                </p>

                                <p class="text-sm text-gray-600 dark:text-gray-400 mt-2 break-words">
                                    {{ Str::words($notification->data['comment_body'] ?? '', 15, '...') }}
                                </p>

                                <div class="flex items-center space-x-3 mt-3">
                                    <a
                                        href="{{ $notification->data['comment_url'] ?? '#' }}"
                                        class="text-sm text-blue-600 dark:text-blue-400 hover:underline"
                                    >
                                        {{ __('View Comment') }}
                                    </a>

                                    @if (!$notification->read_at)
                                        <button
                                            wire:click="markAsRead('{{ $notification->id }}')"
                                            class="text-sm text-gray-500 dark:text-gray-400 hover:text-gray-700 dark:hover:text-gray-300"
                                        >
                                            {{ __('Mark as read') }}
                                        </button>
                                    @endif

                                    <button
                                        wire:click="deleteNotification('{{ $notification->id }}')"
                                        class="text-sm text-red-500 hover:text-red-700"
                                    >
                                        {{ __('Delete') }}
                                    </button>
                                </div>
                            @endif
                        </div>
                    </div>
                @endforeach
            </div>

            <div class="mt-6">
                {{ $notifications->links(data: ['scrollTo' => '#notifications']) }}
            </div>
        @endif
    </div>
</div><|MERGE_RESOLUTION|>--- conflicted
+++ resolved
@@ -76,24 +76,14 @@
                                     {{ Str::lower($notification->data['reason_label']) ?? 'unknown reason' }}
                                 </p>
 
-<<<<<<< HEAD
-                                @if($notification->data['reportable_excerpt'])
+                                @if ($notification->data['reportable_excerpt'])
                                     <p class="text-sm text-gray-600 dark:text-gray-400 mt-2 break-words">
-=======
-                                @if ($notification->data['reportable_excerpt'])
-                                    <p class="text-sm text-gray-600 dark:text-gray-400 mt-2">
->>>>>>> 5bab7e07
                                         {{ $notification->data['reportable_excerpt'] }}
                                     </p>
                                 @endif
 
-<<<<<<< HEAD
-                                @if($notification->data['context'])
+                                @if ($notification->data['context'])
                                     <p class="text-sm text-gray-600 dark:text-gray-400 mt-2 italic break-words">
-=======
-                                @if ($notification->data['context'])
-                                    <p class="text-sm text-gray-600 dark:text-gray-400 mt-2 italic">
->>>>>>> 5bab7e07
                                         "{{ Str::words($notification->data['context'], 15, '...') }}"
                                     </p>
                                 @endif
@@ -145,13 +135,8 @@
                                     @endif
                                 </p>
 
-<<<<<<< HEAD
-                                @if($notification->data['latest_message_preview'])
+                                @if ($notification->data['latest_message_preview'])
                                     <p class="text-sm text-gray-600 dark:text-gray-400 mt-2 italic break-words">
-=======
-                                @if ($notification->data['latest_message_preview'])
-                                    <p class="text-sm text-gray-600 dark:text-gray-400 mt-2 italic">
->>>>>>> 5bab7e07
                                         "{{ $notification->data['latest_message_preview'] }}"
                                     </p>
                                 @endif
