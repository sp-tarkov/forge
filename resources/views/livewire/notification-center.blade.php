--- conflicted
+++ resolved
@@ -62,69 +62,6 @@
         </div>
     </div>
 
-<<<<<<< HEAD
-        @if ($notifications->isEmpty())
-            <div class="text-center py-8">
-                <flux:icon
-                    icon="bell"
-                    class="mx-auto h-16 w-16 text-gray-400 dark:text-gray-600 mb-4"
-                />
-                <p class="text-gray-500 dark:text-gray-400">
-                    {{ __('No notifications yet') }}
-                </p>
-            </div>
-        @else
-            <div class="space-y-4">
-                @foreach ($notifications as $notification)
-                    <div
-                        class="flex items-start p-4 border border-gray-200 dark:border-gray-700 rounded-lg {{ $notification->read_at ? '' : 'bg-gray-50 dark:bg-gray-800' }}">
-                        <div class="flex-shrink-0 mr-3">
-                            @if ($notification->type === 'App\Notifications\ReportSubmittedNotification')
-                                <div class="w-10 h-10 bg-red-500 rounded-full flex items-center justify-center">
-                                    <flux:icon.exclamation-triangle class="w-5 h-5 text-white" />
-                                </div>
-                            @elseif($notification->type === 'App\Notifications\NewChatMessageNotification')
-                                <div class="w-10 h-10 bg-purple-500 rounded-full flex items-center justify-center">
-                                    <flux:icon.chat-bubble-left-right class="w-5 h-5 text-white" />
-                                </div>
-                            @else
-                                <div class="w-10 h-10 bg-blue-500 rounded-full flex items-center justify-center">
-                                    <flux:icon.chat-bubble-left-ellipsis class="w-5 h-5 text-white" />
-                                </div>
-                            @endif
-                        </div>
-
-                        <div class="flex-1 min-w-0">
-                            @if ($notification->type === 'App\Notifications\ReportSubmittedNotification')
-                                <div class="flex items-center justify-between">
-                                    <p class="text-sm font-medium text-gray-900 dark:text-white">
-                                        {{ $notification->data['reporter_name'] ?? 'Someone' }}
-                                    </p>
-                                    <p
-                                        class="text-xs text-gray-500 dark:text-gray-400"
-                                        title="{{ $notification->created_at->setTimezone(auth()->user()->timezone ?? 'UTC')->format('F j, Y \a\t g:i A T') }}"
-                                    >
-                                        {{ $notification->created_at->setTimezone(auth()->user()->timezone ?? 'UTC')->diffForHumans() }}
-                                    </p>
-                                </div>
-
-                                <p class="text-sm text-gray-700 dark:text-gray-300 mt-1">
-                                    {{ __('reported') }} {{ $notification->data['reportable_title'] ?? 'content' }}
-                                    {{ __('for') }}
-                                    {{ Str::lower($notification->data['reason_label']) ?? 'unknown reason' }}
-                                </p>
-
-                                @if ($notification->data['reportable_excerpt'])
-                                    <p class="text-sm text-gray-600 dark:text-gray-400 mt-2 break-words">
-                                        {{ $notification->data['reportable_excerpt'] }}
-                                    </p>
-                                @endif
-
-                                @if ($notification->data['context'])
-                                    <p class="text-sm text-gray-600 dark:text-gray-400 mt-2 italic break-words">
-                                        "{{ Str::words($notification->data['context'], 15, '...') }}"
-                                    </p>
-=======
     {{-- Notifications List --}}
     @if ($notifications->isEmpty())
         <div class="text-center py-12">
@@ -174,7 +111,6 @@
                                             class="size-5 text-blue-600 dark:text-blue-400"
                                         />
                                     </div>
->>>>>>> c14c5150
                                 @endif
                             </div>
 
@@ -275,88 +211,6 @@
                                             "{{ Str::limit($notification->data['latest_message_preview'], 150) }}"
                                         </p>
                                     @endif
-<<<<<<< HEAD
-                                </p>
-
-                                @if ($notification->data['latest_message_preview'])
-                                    <p class="text-sm text-gray-600 dark:text-gray-400 mt-2 italic break-words">
-                                        "{{ $notification->data['latest_message_preview'] }}"
-                                    </p>
-                                @endif
-
-                                <div class="flex items-center space-x-3 mt-3">
-                                    <a
-                                        href="{{ $notification->data['conversation_url'] ?? '#' }}"
-                                        class="text-sm text-blue-600 dark:text-blue-400 hover:underline"
-                                    >
-                                        {{ __('View Conversation') }}
-                                    </a>
-
-                                    @if (!$notification->read_at)
-                                        <button
-                                            wire:click="markAsRead('{{ $notification->id }}')"
-                                            class="text-sm text-gray-500 dark:text-gray-400 hover:text-gray-700 dark:hover:text-gray-300"
-                                        >
-                                            {{ __('Mark as read') }}
-                                        </button>
-                                    @endif
-
-                                    <button
-                                        wire:click="deleteNotification('{{ $notification->id }}')"
-                                        class="text-sm text-red-500 hover:text-red-700"
-                                    >
-                                        {{ __('Delete') }}
-                                    </button>
-                                </div>
-                            @else
-                                {{-- Comment notifications --}}
-                                <div class="flex items-center justify-between">
-                                    <p class="text-sm font-medium text-gray-900 dark:text-white">
-                                        {{ $notification->data['commenter_name'] ?? 'Someone' }}
-                                    </p>
-                                    <p
-                                        class="text-xs text-gray-500 dark:text-gray-400"
-                                        title="{{ $notification->created_at->setTimezone(auth()->user()->timezone ?? 'UTC')->format('F j, Y \a\t g:i A T') }}"
-                                    >
-                                        {{ $notification->created_at->setTimezone(auth()->user()->timezone ?? 'UTC')->diffForHumans() }}
-                                    </p>
-                                </div>
-
-                                <p class="text-sm text-gray-700 dark:text-gray-300 mt-1">
-                                    {{ __('commented on') }}
-                                    {{ $notification->data['commentable_title'] ?? 'your content' }}
-                                </p>
-
-                                <p class="text-sm text-gray-600 dark:text-gray-400 mt-2 break-words">
-                                    {{ Str::words($notification->data['comment_body'] ?? '', 15, '...') }}
-                                </p>
-
-                                <div class="flex items-center space-x-3 mt-3">
-                                    <a
-                                        href="{{ $notification->data['comment_url'] ?? '#' }}"
-                                        class="text-sm text-blue-600 dark:text-blue-400 hover:underline"
-                                    >
-                                        {{ __('View Comment') }}
-                                    </a>
-
-                                    @if (!$notification->read_at)
-                                        <button
-                                            wire:click="markAsRead('{{ $notification->id }}')"
-                                            class="text-sm text-gray-500 dark:text-gray-400 hover:text-gray-700 dark:hover:text-gray-300"
-                                        >
-                                            {{ __('Mark as read') }}
-                                        </button>
-                                    @endif
-
-                                    <button
-                                        wire:click="deleteNotification('{{ $notification->id }}')"
-                                        class="text-sm text-red-500 hover:text-red-700"
-                                    >
-                                        {{ __('Delete') }}
-                                    </button>
-                                </div>
-                            @endif
-=======
                                 @else
                                     {{-- Comment notification --}}
                                     <div class="flex items-start justify-between gap-2">
@@ -402,7 +256,6 @@
                                     @endif
                                 @endif
                             </div>
->>>>>>> c14c5150
                         </div>
                     </div>
                 </div>
