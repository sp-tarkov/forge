--- conflicted
+++ resolved
@@ -21,32 +21,20 @@
                         @endif
                     </div>
                     <div class="grow flex flex-col justify-center items-center sm:items-start text-gray-800 dark:text-gray-200">
-<<<<<<< HEAD
-                        <h2 class="pb-1 sm:p-0 text-3xl font-bold text-gray-900 dark:text-white">
-                            {{ $mod->name }}
-                            <span class="font-light text-nowrap text-gray-700 dark:text-gray-400">
-                                {{ $mod->latestVersion->version }}
-=======
                         <div class="flex justify-between items-center space-x-3">
                             <h2 class="pb-1 sm:p-0 text-3xl font-bold text-gray-900 dark:text-white">
                                 {{ $mod->name }}
                                 <span class="font-light text-nowrap text-gray-700 dark:text-gray-400">
-                                    {{ $mod->latestSptVersion->version }}
+                                    {{ $mod->latestVersion->version }}
                                 </span>
                             </h2>
-                            <span class="badge-version {{ $mod->latestSptVersion->sptVersion->color_class }} inline-flex items-center rounded-md px-2 py-1 text-xs font-medium text-nowrap">
-                                    {{ $mod->latestSptVersion->sptVersion->version }}
->>>>>>> 705afc95
+                            <span class="badge-version {{ $mod->latestVersion->sptVersion->color_class }} inline-flex items-center rounded-md px-2 py-1 text-xs font-medium text-nowrap">
+                                {{ $mod->latestVersion->sptVersion->version }}
                             </span>
                         </div>
                         <p>{{ __('Created by') }} {{ $mod->users->pluck('name')->implode(', ') }}</p>
-<<<<<<< HEAD
                         <p>{{ $mod->latestVersion->sptVersion->version }} {{ __('Compatible') }}</p>
-                        <p>{{ $mod->total_downloads }} {{ __('Downloads') }}</p>
-=======
-                        <p>{{ $mod->latestSptVersion->sptVersion->version }} {{ __('Compatible') }}</p>
                         <p>{{ Number::format($mod->total_downloads) }} {{ __('Downloads') }}</p>
->>>>>>> 705afc95
                     </div>
                 </div>
             </div>
@@ -60,7 +48,7 @@
 
                     {{-- dropdown select, for small screens  --}}
                     <div class="sm:hidden">
-                        <label for="tabs" class="sr-only">Select a tab</label>
+                        <label for="tabs" class="sr-only">{{ __('Select a tab') }}</label>
                         <select id="tabs" name="tabs" x-model="selectedTab"
                                 class="block w-full rounded-md dark:text-white bg-gray-100 dark:bg-gray-950 border-gray-300 dark:border-gray-700 focus:border-grey-500 dark:focus:border-grey-600 focus:ring-grey-500 dark:focus:ring-grey-600">
                             <option value="description">{{ __('Description') }}</option>
@@ -77,17 +65,17 @@
                             <button @click="selectedTab = 'description'"
                                class="tab rounded-l-xl group relative min-w-0 flex-1 overflow-hidden py-4 px-4 text-center text-sm font-medium text-gray-900 dark:text-white bg-white dark:bg-gray-700 hover:bg-gray-200 dark:hover:bg-black dark:hover:text-white focus:z-10"
                                aria-current="page">
-                                <span>Description</span>
+                                <span>{{ __('Description') }}</span>
                                 <span aria-hidden="true" :class="selectedTab === 'description' ? 'bg-gray-500 absolute inset-x-0 bottom-0 h-0.5' : 'bottom-0 h-0.5'"></span>
                             </button>
                             <button @click="selectedTab = 'versions'"
                                class="tab group relative min-w-0 flex-1 overflow-hidden py-4 px-4 text-center text-sm font-medium text-gray-900 dark:text-white bg-white dark:bg-gray-700 hover:bg-gray-200 dark:hover:bg-black dark:hover:text-white focus:z-10">
-                                <span>Versions</span>
+                                <span>{{ __('Versions') }}</span>
                                 <span aria-hidden="true" :class="selectedTab === 'versions' ? 'bg-gray-500 absolute inset-x-0 bottom-0 h-0.5' : 'bottom-0 h-0.5'"></span>
                             </button>
                             <button @click="selectedTab = 'comments'"
                                class="tab rounded-r-xl group relative min-w-0 flex-1 overflow-hidden py-4 px-4 text-center text-sm font-medium text-gray-900 dark:text-white bg-white dark:bg-gray-700 hover:bg-gray-200 dark:hover:bg-black dark:hover:text-white focus:z-10">
-                                <span>Comments</span>
+                                <span>{{ __('Comments') }}</span>
                                 <span aria-hidden="true" :class="selectedTab === 'comments' ? 'bg-gray-500 absolute inset-x-0 bottom-0 h-0.5' : 'bottom-0 h-0.5'"></span>
                             </button>
                         </nav>
@@ -122,13 +110,14 @@
                                         <a href="{{ $version->virus_total_link }}">{{__('Virus Total Results')}}</a>
                                     </div>
                                     <div class="flex items-center justify-between text-gray-400">
-                                        <span>Created {{ \Carbon\Carbon::parse($version->created_at)->format("M d, h:m a") }}</span>
-                                        <span>Last Updated {{ \Carbon\Carbon::parse($version->updated_at)->format("M d, h:m a") }}</span>
+                                        <span>Created {{ Carbon::parse($version->created_at)->format("M d, h:m a") }}</span>
+                                        <span>Last Updated {{ Carbon::parse($version->updated_at)->format("M d, h:m a") }}</span>
                                     </div>
                                 </div>
                             </div>
                             <div class="p-4">
-                                <p>{{$version->description}}</p>
+                                {{-- The description below is safe to write directly because it has been run though HTMLPurifier during the import process. --}}
+                                <p>{!! Str::markdown($version->description) !!}</p>
                             </div>
                         </div>
                         @endif
@@ -144,15 +133,10 @@
 
         {{-- right side panel area --}}
         <div class="col-span-1 flex flex-col gap-6">
-<<<<<<< HEAD
+
+            {{-- main download button --}}
             <a href="{{ $mod->latestVersion->link }}" class="block">
-                <button type="button" class="w-full">{{ __('Download Latest Version') }} ({{ $mod->latestVersion->version }})</button>
-=======
-
-            {{-- main download button --}}
-            <a href="{{ $mod->latestSptVersion->link }}" class="block">
-                <button class="text-lg hover:bg-cyan-400 dark:hover:bg-cyan-600 shadow-md dark:shadow-gray-950 drop-shadow-2xl bg-cyan-500 dark:bg-cyan-700 rounded-xl w-full h-20">{{ __('Download for Latest SPT Version') }} ({{ $mod->latestSptVersion->version }})</button>
->>>>>>> 705afc95
+                <button class="text-lg hover:bg-cyan-400 dark:hover:bg-cyan-600 shadow-md dark:shadow-gray-950 drop-shadow-2xl bg-cyan-500 dark:bg-cyan-700 rounded-xl w-full h-20">{{ __('Download Latest Version') }} ({{ $mod->latestVersion->version }})</button>
             </a>
 
             {{-- mod details --}}
