<footer class="bg-gray-900" aria-labelledby="footer-heading">
    <h2 id="footer-heading" class="sr-only">Footer</h2>
    <div class="mx-auto max-w-7xl px-6 pb-8 pt-14 sm:pt-20 lg:px-8 lg:pt-29">
        <div class="xl:grid xl:grid-cols-3 xl:gap-8">
            <div>
                <p class="text-lg italic font-extrabold leading-6 text-white">The Forge</p>
                <p class="mt-6 flex space-x-4">
                    <a href="https://github.com/sp-tarkov/forge" target="_blank" title="{{ __('View on GitHub') }}">
                        <svg xmlns="http://www.w3.org/2000/svg" viewBox="0 0 24 24" fill="currentColor" class="w-6 h-6 text-white hover:text-gray-300">
                            <path d="M12 0C5.374 0 0 5.373 0 12 0 17.302 3.438 21.8 8.207 23.387c.599.111.793-.261.793-.577v-2.234c-3.338.726-4.033-1.416-4.033-1.416-.546-1.387-1.333-1.756-1.333-1.756-1.089-.745.083-.729.083-.729 1.205.084 1.839 1.237 1.839 1.237 1.07 1.834 2.807 1.304 3.492.997.107-.775.418-1.305.762-1.604-2.665-.305-5.467-1.334-5.467-5.931 0-1.311.469-2.381 1.236-3.221-.124-.303-.535-1.524.117-3.176 0 0 1.008-.322 3.301 1.23A11.509 11.509 0 0112 5.803c1.02.005 2.047.138 3.006.404 2.291-1.552 3.297-1.23 3.297-1.23.653 1.653.242 2.874.118 3.176.77.84 1.235 1.911 1.235 3.221 0 4.609-2.807 5.624-5.479 5.921.43.372.823 1.102.823 2.222v3.293c0 .319.192.694.801.576C20.566 21.797 24 17.3 24 12c0-6.627-5.373-12-12-12z"/>
                        </svg>
                    </a>
                    <a href="https://discord.com/invite/Xn9msqQZan" title="{{ __('Join Our Discord!') }}">
                        <svg xmlns="http://www.w3.org/2000/svg" viewBox="0 0 127.14 96.36" class="w-6 h-6 text-white hover:text-gray-300">
                            <path fill="currentColor" d="M107.7,8.07A105.15,105.15,0,0,0,81.47,0a72.06,72.06,0,0,0-3.36,6.83A97.68,97.68,0,0,0,49,6.83,72.37,72.37,0,0,0,45.64,0,105.89,105.89,0,0,0,19.39,8.09C2.79,32.65-1.71,56.6.54,80.21h0A105.73,105.73,0,0,0,32.71,96.36,77.7,77.7,0,0,0,39.6,85.25a68.42,68.42,0,0,1-10.85-5.18c.91-.66,1.8-1.34,2.66-2a75.57,75.57,0,0,0,64.32,0c.87.71,1.76,1.39,2.66,2a68.68,68.68,0,0,1-10.87,5.19,77,77,0,0,0,6.89,11.1A105.25,105.25,0,0,0,126.6,80.22h0C129.24,52.84,122.09,29.11,107.7,8.07ZM42.45,65.69C36.18,65.69,31,60,31,53s5-12.74,11.43-12.74S54,46,53.89,53,48.84,65.69,42.45,65.69Zm42.24,0C78.41,65.69,73.25,60,73.25,53s5-12.74,11.44-12.74S96.23,46,96.12,53,91.08,65.69,84.69,65.69Z" />
                        </svg>
                    </a>
                    <x-sf-icon href="https://sanctumfall.com" target="_blank" title="{{ __('Sanctumfall') }}" />
                </p>
                <p class="mt-4 text-sm text-gray-400">
                    This site is open source.<br /><a href="https://github.com/sp-tarkov/forge" target="_blank" class="text-white hover:text-gray-300 underline">Help build it!</a>
                </p>
            </div>
            <div class="mt-16 grid grid-cols-1 sm:grid-cols-2 md:grid-cols-3 gap-8 xl:col-span-2 xl:mt-0">
                <div class="sm:order-first">
                    <h3 class="text-sm font-semibold leading-6 text-white">Single Player Tarkov</h3>
                    <ul role="list" class="mt-6 space-y-4">
                        <li><a href="{{ route('mods') }}" class="text-sm leading-6 text-gray-300 hover:text-white">Mods</a></li>
                        <li><a href="https://wiki.sp-tarkov.com" target="_blank" class="text-sm leading-6 text-gray-300 hover:text-white">SPT Wiki</a></li>
                    </ul>
                </div>
                <div class="sm:order-last">
                    <h3 class="text-sm font-semibold leading-6 text-white">Escape from Tarkov</h3>
                    <ul role="list" class="mt-6 space-y-4">
                        <li><a href="https://www.escapefromtarkov.com/preorder-page" class="text-sm leading-6 text-gray-300 hover:text-white">Purchase</a></li>
                        <li><a href="https://escapefromtarkov.fandom.com/wiki/Escape_from_Tarkov_Wiki" class="text-sm leading-6 text-gray-300 hover:text-white">EFT Wiki</a></li>
                    </ul>
                </div>
                <div>
                    <h3 class="text-sm font-semibold leading-6 text-white">Legal Stuff</h3>
                    <ul role="list" class="mt-6 space-y-4">
                        <li><a href="/guidelines" class="text-sm leading-6 text-gray-300 hover:text-white">Community Guidelines</a></li>
                        <li><a href="/terms-of-service" class="text-sm leading-6 text-gray-300 hover:text-white">Terms of Service</a></li>
                        <li><a href="/privacy-policy" class="text-sm leading-6 text-gray-300 hover:text-white">Privacy Policy</a></li>
                        <li><a href="/mods-disclaimer" class="text-sm leading-6 text-gray-300 hover:text-white">Mods Disclaimer</a></li>
                        {{-- <li><a href="/dmca" class="text-sm leading-6 text-gray-300 hover:text-white">DMCA</a></li> --}}
                    </ul>
                </div>
            </div>
        </div>
        <div class="mt-8 border-t border-white/10 pt-8">
            <div class="flex flex-col space-y-6 sm:flex-row sm:items-center sm:justify-between sm:space-y-0">
<<<<<<< HEAD
                <p class="text-xs text-gray-400">
                    &copy; {{ date('Y') }} {{ config('app.name', 'The Forge') }}. All rights reserved.
                </p>
=======
                <div class="flex flex-col space-y-2 text-xs text-gray-400">
                    <p>
                        &copy; {{ date('Y') }} {{ config('app.name', 'The Forge') }}. All rights reserved.<br />
                        Escape from Tarkov is a registered trademark of Battlestate Games Limited.<br />
                        The Forge is not affiliated with Battlestate Games Limited in any way.
                    </p>
                </div>
>>>>>>> 1cd8ae4f
                <div class="flex items-center">
                    <livewire:visitor-counter />
                </div>
            </div>
        </div>
    </div>
</footer><|MERGE_RESOLUTION|>--- conflicted
+++ resolved
@@ -50,19 +50,13 @@
         </div>
         <div class="mt-8 border-t border-white/10 pt-8">
             <div class="flex flex-col space-y-6 sm:flex-row sm:items-center sm:justify-between sm:space-y-0">
-<<<<<<< HEAD
-                <p class="text-xs text-gray-400">
-                    &copy; {{ date('Y') }} {{ config('app.name', 'The Forge') }}. All rights reserved.
-                </p>
-=======
                 <div class="flex flex-col space-y-2 text-xs text-gray-400">
                     <p>
                         &copy; {{ date('Y') }} {{ config('app.name', 'The Forge') }}. All rights reserved.<br />
                         Escape from Tarkov is a registered trademark of Battlestate Games Limited.<br />
                         The Forge is not affiliated with Battlestate Games Limited in any way.
                     </p>
-                </div>
->>>>>>> 1cd8ae4f
+                </p>
                 <div class="flex items-center">
                     <livewire:visitor-counter />
                 </div>
