<?php

declare(strict_types=1);

namespace App\Models;

use App\Exceptions\InvalidVersionNumberException;
use App\Models\Scopes\PublishedScope;
use App\Support\Version;
<<<<<<< HEAD
use App\Traits\CanModerate;
=======
use Database\Factories\ModVersionFactory;
use Illuminate\Database\Eloquent\Collection;
>>>>>>> d1889234
use Illuminate\Database\Eloquent\Factories\HasFactory;
use Illuminate\Database\Eloquent\Model;
use Illuminate\Database\Eloquent\Relations\BelongsTo;
use Illuminate\Database\Eloquent\Relations\BelongsToMany;
use Illuminate\Database\Eloquent\Relations\HasMany;
use Illuminate\Database\Eloquent\Relations\HasOneThrough;
use Illuminate\Database\Eloquent\SoftDeletes;
use Illuminate\Support\Carbon;
use Override;

/**
 * ModVersion Model
 *
 * @property int $id
 * @property int|null $hub_id
 * @property int $mod_id
 * @property string $version
 * @property int $version_major
 * @property int $version_minor
 * @property int $version_patch
 * @property string $version_pre_release
 * @property string $description
 * @property string $link
 * @property string $spt_version_constraint
 * @property string $virus_total_link
 * @property int $downloads
 * @property bool $disabled
 * @property Carbon|null $deleted_at
 * @property Carbon|null $published_at
 * @property Carbon $created_at
 * @property Carbon $updated_at
 * @property-read Mod $mod
 * @property-read Collection<int, ModDependency> $dependencies
 * @property-read Collection<int, ModVersion> $resolvedDependencies
 * @property-read Collection<int, ModVersion> $latestResolvedDependencies
 * @property-read SptVersion|null $latestSptVersion
 * @property-read Collection<int, SptVersion> $sptVersions
 */
class ModVersion extends Model
{
<<<<<<< HEAD
    use CanModerate;
=======
    /** @use HasFactory<ModVersionFactory> */
>>>>>>> d1889234
    use HasFactory;

    use SoftDeletes;

    /**
     * Update the parent mod's updated_at timestamp when the mod version is updated.
     *
     * @var string[]
     */
    protected $touches = ['mod'];

    /**
     * Post boot method to configure the model.
     */
    #[Override]
    protected static function booted(): void
    {
        static::addGlobalScope(new PublishedScope);

        static::saving(function (ModVersion $modVersion): void {
            // Extract the version sections from the version string.
            try {
                $version = new Version($modVersion->version);

                $modVersion->version_major = $version->getMajor();
                $modVersion->version_minor = $version->getMinor();
                $modVersion->version_patch = $version->getPatch();
                $modVersion->version_pre_release = $version->getPreRelease();
            } catch (InvalidVersionNumberException) {
                $modVersion->version_major = 0;
                $modVersion->version_minor = 0;
                $modVersion->version_patch = 0;
                $modVersion->version_pre_release = '';
            }
        });
    }

    /**
     * The relationship between a mod version and mod.
     *
     * @return BelongsTo<Mod, $this>
     */
    public function mod(): BelongsTo
    {
        return $this->belongsTo(Mod::class);
    }

    /**
     * The relationship between a mod version and its dependencies.
     *
     * @return HasMany<ModDependency, $this>
     */
    public function dependencies(): HasMany
    {
        return $this->hasMany(ModDependency::class)
            ->chaperone();
    }

    /**
     * The relationship between a mod version and its resolved dependencies.
     *
     * @return BelongsToMany<ModVersion, $this>
     */
    public function resolvedDependencies(): BelongsToMany
    {
        return $this->belongsToMany(ModVersion::class, 'mod_resolved_dependencies', 'mod_version_id', 'resolved_mod_version_id')
            ->withPivot('dependency_id')
            ->withTimestamps();
    }

    /**
     * The relationship between a mod version and its each of it's resolved dependencies' latest versions.
     *
     * @return BelongsToMany<ModVersion, $this>
     */
    public function latestResolvedDependencies(): BelongsToMany
    {
        return $this->belongsToMany(ModVersion::class, 'mod_resolved_dependencies', 'mod_version_id', 'resolved_mod_version_id')
            ->withPivot('dependency_id')
            ->join('mod_versions as latest_versions', function ($join): void {
                $join->on('latest_versions.id', '=', 'mod_versions.id')
                    ->whereRaw('latest_versions.version = (SELECT MAX(mv.version) FROM mod_versions mv WHERE mv.mod_id = mod_versions.mod_id)');
            })
            ->with('mod:id,name,slug')
            ->withTimestamps();
    }

    /**
     * The relationship between a mod version and its latest SPT version.
     *
     * @return HasOneThrough<SptVersion, ModVersionSptVersion, $this>
     */
    public function latestSptVersion(): HasOneThrough
    {
        return $this->hasOneThrough(SptVersion::class, ModVersionSptVersion::class, 'mod_version_id', 'id', 'id', 'spt_version_id')
            ->orderByDesc('spt_versions.version_major')
            ->orderByDesc('spt_versions.version_minor')
            ->orderByDesc('spt_versions.version_patch')
            ->orderByDesc('spt_versions.version_pre_release')
            ->limit(1);
    }

    /**
     * The relationship between a mod version and its SPT versions.
     *
     * @return BelongsToMany<SptVersion, $this>
     */
    public function sptVersions(): BelongsToMany
    {
        return $this->belongsToMany(SptVersion::class)
            ->using(ModVersionSptVersion::class)
            ->orderByDesc('version_major')
            ->orderByDesc('version_minor')
            ->orderByDesc('version_patch')
            ->orderByDesc('version_pre_release');
    }

    /**
     * Build the download URL for this mod version.
     */
    public function downloadUrl(bool $absolute = false): string
    {
        return route('mod.version.download', [$this->mod->id, $this->mod->slug, $this->version], absolute: $absolute);
    }

    /**
     * Increment the download count for this mod version.
     */
    public function incrementDownloads(): int
    {
        $this->downloads++;
        $this->save();

        // Recalculate the total download count for this mod.
        $this->mod->calculateDownloads();

        return $this->downloads;
    }

    /**
     * The attributes that should be cast to native types.
     */
    protected function casts(): array
    {
        return [
            'hub_id' => 'integer',
            'version_major' => 'integer',
            'version_minor' => 'integer',
            'version_patch' => 'integer',
            'downloads' => 'integer',
            'disabled' => 'boolean',
            'created_at' => 'datetime',
            'updated_at' => 'datetime',
            'deleted_at' => 'datetime',
            'published_at' => 'datetime',
        ];
    }
}<|MERGE_RESOLUTION|>--- conflicted
+++ resolved
@@ -7,12 +7,9 @@
 use App\Exceptions\InvalidVersionNumberException;
 use App\Models\Scopes\PublishedScope;
 use App\Support\Version;
-<<<<<<< HEAD
 use App\Traits\CanModerate;
-=======
 use Database\Factories\ModVersionFactory;
 use Illuminate\Database\Eloquent\Collection;
->>>>>>> d1889234
 use Illuminate\Database\Eloquent\Factories\HasFactory;
 use Illuminate\Database\Eloquent\Model;
 use Illuminate\Database\Eloquent\Relations\BelongsTo;
@@ -53,11 +50,8 @@
  */
 class ModVersion extends Model
 {
-<<<<<<< HEAD
     use CanModerate;
-=======
     /** @use HasFactory<ModVersionFactory> */
->>>>>>> d1889234
     use HasFactory;
 
     use SoftDeletes;
