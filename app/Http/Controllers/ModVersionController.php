--- conflicted
+++ resolved
@@ -25,15 +25,8 @@
         $this->authorize('view', $modVersion);
 
         // Rate limit the downloads.
-<<<<<<< HEAD
         $rateKey = 'mod-download:'.($request->user()?->id ?: $request->session()->getId());
-        if (RateLimiter::tooManyAttempts($rateKey, maxAttempts: 5)) { // Max attempts is per minute.
-            abort(429);
-        }
-=======
-        $rateKey = 'mod-download:'.($request->user()?->id ?: $request->ip());
         abort_if(RateLimiter::tooManyAttempts($rateKey, maxAttempts: 5), 429);
->>>>>>> 9635d2db
 
         // Increment downloads counts in the background.
         defer(fn () => $modVersion->incrementDownloads());
